--- conflicted
+++ resolved
@@ -157,20 +157,12 @@
         button.label = 'REANUDAR';
         this.mapComponent.setup_mapping(false);
         this.monitorComponent.togglePause(false);
-<<<<<<< HEAD
-=======
-        this.sendInstruction('Pause');
->>>>>>> e946337f
         break;
       case 'REANUDAR':
         button.icon = 'pause';
         button.label = 'PAUSAR';
         this.mapComponent.setup_mapping(true);
         this.monitorComponent.togglePause(true);
-<<<<<<< HEAD
-=======
-        this.sendInstruction('Play');
->>>>>>> e946337f
         break;
       case 'Lento':
         this.openModal();
@@ -320,10 +312,6 @@
       playButton.icon = 'pause';
       playButton.label = 'PAUSAR';
       this.mapComponent.setup_mapping(true);
-<<<<<<< HEAD
-=======
-      this.sendInstruction('Play');
->>>>>>> e946337f
     }
 
     //this.sendInstruction("MEDIUM");
@@ -370,19 +358,10 @@
   getBatteryValue(): void {
     this.batteryService.getBatteryValue().subscribe({
       next: (data) => {
-<<<<<<< HEAD
         if (data !== null) { 
           const level = data.level;
           if (typeof level === 'number') {
             this.batteryLevel = level;
-=======
-        console.log('BL: ', data);
-        if (data !== null) {
-          const level = data.level;
-          if (typeof level === 'number') {
-            this.batteryLevel = level;
-            console.log('Bat level: ', this.batteryLevel);
->>>>>>> e946337f
           } else {
             console.warn('Valor de batería inesperado:', level);
           }
