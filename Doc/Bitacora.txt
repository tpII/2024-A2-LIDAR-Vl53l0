--- conflicted
+++ resolved
@@ -87,10 +87,6 @@
 Libreria de mensages terminado, todo funcionando y testeado con el backend.
 Monitor frontend funcionando, queda pendiente la scrollbar y ajustes esticos
 
-<<<<<<< HEAD
-27 de Noviembre
-Modifico libreria del monitor para que al hacer click se expanda o vuelva a su tamaño original.
-=======
 20 de Noviembre 
 Agrego libreria para visualizar mapa con obstaculos detectados (Testeo de d3.js con datos de prueba)
 
@@ -101,4 +97,4 @@
 
 27 de Noviembre
 Modifico libreria para visualizar mapa para que al hacer click sobre este se expanda o vuelva a su tamaño normal.
->>>>>>> 50d76092
+Modifico libreria del monitor para que al hacer click se expanda o vuelva a su tamaño original.