Bitacora

Durante el mes de agosto y hasta el 12 de Septiembre se realizo principalmente trabajo de investigacion sobre como realizar el royecto.
Principalmente sobre como realizar el mapeop, que tecnologias utilizar, y demas. 
Y por otro lado se realizo el dise;o prototipo del vehiculo.

15 de Septiembre

Se creo el workspace para el backend, frontend, y mcu. 
Y se implemento la DB y el primer controlador en el back, lograndoc crear, y obtener mensages desde la db.

16 de Septiembre

Se creo el servicio para comunicar el back con el ESP32
Se crearon las librerias i2c y lights para el MCU

19 de Septiembre
Creacion de las librerias http
Creacion del Diagrama electrico 

24 y 25 de Septiembre
Correccion de las librerias http

26 de Septiembre
Correccion de las librerias i2c y lights
Implementacion inicial de libreria para sensor lidar
Inicio de impresion de la pate principal del vehiculo
Inicio del diseño del PCB

28 de Septiembre
Se creo la libreria ap_server para configurar al ESP32 como un Access Point
Impresion completada - Fallas de diseño encontradas y pendentientes de arreglo
29 de Septiembre
Agrego servidor TCP en la libreria ap_server

30 de Septiembre
Creacion de Interface, Service y Controller de la entidad SensorValue
Creacion de entidad Instruction junto con su Interface, Service y Controller.

01 de Octubre
Se generó la carpeta "Build" dentro de "Microcontroller"

2 de Octubre
Agrego servidor http para empezar a testear

04 de Octubre
Se creó la librería de control de los motores DC
Nos reunimos y testeamos las librerias de motores y wifi AP y ambas funcionaron como se esperaba
Esto implico testear los otores, el driver, y la fuente.
El diseño 3D tiene defectos a corregir

11 de Octubre
Se realizaron correciones al diseño 3D del pa parte princiapl, y se continuo con las partes superiores
Se testeo la libreria HTTP del MCU al BACKEND y funcionan.

14 de Octubre
Se opto por implementar MQTT en ves de HTTP entre el MCU y el backend
Se implmento MQTT en el BACKEND

23 de Octubre
Se implemento una libreria para el tratamiento de datos JSON
Se implemento una libreria MQTT Server para configurar y gestionar la conexion MQTT
Se implemento una libreria instruction buffer para intermediar en el recibimiento de informacion, de modo de no perder informacion mientras se ejecute otras tareas.
Se implemento una libreria MQTT Handler para abstraer la funciones de envio y recepcion de informacion
Se finalizo el testeo de MQTT tanto para recibir como para envio, de manera satisfactoria. Esto incluyo el testeo exito del reinicio remoto.
Se implemento la libreria checkpoint de modo de generar un punto de retorno en el programa. De modo de implementar en un futuro una funcion que permita abortar el flujo de ejecucion del programa y volver a punto seguro.
Se eliminaron las librerias HTTP_SERVER y HTTP_Handler, ya reemplazas por MQTT
<<<<<<< HEAD
21 de Octubre
Se creó la librería de control del sensor VL53L0X

24 de Octubre
Se actualizó la librería de control del sensor LiDAR
=======

3 de Noviembre
Se organizo el frontend, y se crearon los componentes base vacios.
Se implemento la base del sidenav y la estructura basica de la pagina.
>>>>>>> 2e4fe94c
<|MERGE_RESOLUTION|>--- conflicted
+++ resolved
@@ -65,15 +65,12 @@
 Se finalizo el testeo de MQTT tanto para recibir como para envio, de manera satisfactoria. Esto incluyo el testeo exito del reinicio remoto.
 Se implemento la libreria checkpoint de modo de generar un punto de retorno en el programa. De modo de implementar en un futuro una funcion que permita abortar el flujo de ejecucion del programa y volver a punto seguro.
 Se eliminaron las librerias HTTP_SERVER y HTTP_Handler, ya reemplazas por MQTT
-<<<<<<< HEAD
 21 de Octubre
 Se creó la librería de control del sensor VL53L0X
-
-24 de Octubre
-Se actualizó la librería de control del sensor LiDAR
-=======
 
 3 de Noviembre
 Se organizo el frontend, y se crearon los componentes base vacios.
 Se implemento la base del sidenav y la estructura basica de la pagina.
->>>>>>> 2e4fe94c
+
+24 de Octubre
+Se actualizó la librería de control del sensor LiDAR