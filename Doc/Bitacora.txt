--- conflicted
+++ resolved
@@ -153,7 +153,6 @@
 09 de Diciembre
 Funcionalidad de botones
 
-<<<<<<< HEAD
 12 de Enero
 Agrego TCP server
 Agrego tarea y funciones correspondientes para recibir instrucciones por HTTP
@@ -163,10 +162,8 @@
 
 20 de Enero
 Revision de errores en libreria HTTP y tarea para recibir instrucciones
-=======
 03 de Enero
 Testeo desplazamiento de auto en mapeo.
 
 23 de Enero
-Modifico para que reciba lista de puntos desde el backend
->>>>>>> 0af98453
+Modifico para que reciba lista de puntos desde el backend