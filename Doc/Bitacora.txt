Bitacora

Durante el mes de agosto y hasta el 12 de Septiembre se realizo principalmente trabajo de investigacion sobre como realizar el royecto.
Principalmente sobre como realizar el mapeop, que tecnologias utilizar, y demas. 
Y por otro lado se realizo el dise;o prototipo del vehiculo.

15 de Septiembre

Se creo el workspace para el backend, frontend, y mcu. 
Y se implemento la DB y el primer controlador en el back, lograndoc crear, y obtener mensages desde la db.

16 de Septiembre

Se creo el servicio para comunicar el back con el ESP32
Se crearon las librerias i2c y lights para el MCU

19 de Septiembre
Creacion de las librerias http
Creacion del Diagrama electrico 

24 y 25 de Septiembre
Correccion de las librerias http

26 de Septiembre
Correccion de las librerias i2c y lights
Implementacion inicial de libreria para sensor lidar
Inicio de impresion de la pate principal del vehiculo
Inicio del diseño del PCB

28 de Septiembre
Se creo la libreria ap_server para configurar al ESP32 como un Access Point
Impresion completada - Fallas de diseño encontradas y pendentientes de arreglo
29 de Septiembre
Agrego servidor TCP en la libreria ap_server

30 de Septiembre
Creacion de Interface, Service y Controller de la entidad SensorValue
Creacion de entidad Instruction junto con su Interface, Service y Controller.

01 de Octubre
Se generó la carpeta "Build" dentro de "Microcontroller"

2 de Octubre
Agrego servidor http para empezar a testear

04 de Octubre
Se creó la librería de control de los motores DC
Nos reunimos y testeamos las librerias de motores y wifi AP y ambas funcionaron como se esperaba
Esto implico testear los otores, el driver, y la fuente.
El diseño 3D tiene defectos a corregir

<<<<<<< HEAD
21 de Octubre
Se creó la librería de control del sensor VL53L0X

24 de Octubre
Se actualizó la librería de control del sensor LiDAR
=======
11 de Octubre
Se realizaron correciones al diseño 3D del pa parte princiapl, y se continuo con las partes superiores
Se testeo la libreria HTTP del MCU al BACKEND y funcionan.

14 de Octubre
Se opto por implementar MQTT en ves de HTTP entre el MCU y el backend
Se implmento MQTT en el BACKEND

23 de Octubre
Se implemento una libreria para el tratamiento de datos JSON
Se implemento una libreria MQTT Server para configurar y gestionar la conexion MQTT
Se implemento una libreria instruction buffer para intermediar en el recibimiento de informacion, de modo de no perder informacion mientras se ejecute otras tareas.
Se implemento una libreria MQTT Handler para abstraer la funciones de envio y recepcion de informacion
Se finalizo el testeo de MQTT tanto para recibir como para envio, de manera satisfactoria. Esto incluyo el testeo exito del reinicio remoto.
Se implemento la libreria checkpoint de modo de generar un punto de retorno en el programa. De modo de implementar en un futuro una funcion que permita abortar el flujo de ejecucion del programa y volver a punto seguro.
Se eliminaron las librerias HTTP_SERVER y HTTP_Handler, ya reemplazas por MQTT
>>>>>>> 605ddc0f
<|MERGE_RESOLUTION|>--- conflicted
+++ resolved
@@ -49,13 +49,6 @@
 Esto implico testear los otores, el driver, y la fuente.
 El diseño 3D tiene defectos a corregir
 
-<<<<<<< HEAD
-21 de Octubre
-Se creó la librería de control del sensor VL53L0X
-
-24 de Octubre
-Se actualizó la librería de control del sensor LiDAR
-=======
 11 de Octubre
 Se realizaron correciones al diseño 3D del pa parte princiapl, y se continuo con las partes superiores
 Se testeo la libreria HTTP del MCU al BACKEND y funcionan.
@@ -72,4 +65,8 @@
 Se finalizo el testeo de MQTT tanto para recibir como para envio, de manera satisfactoria. Esto incluyo el testeo exito del reinicio remoto.
 Se implemento la libreria checkpoint de modo de generar un punto de retorno en el programa. De modo de implementar en un futuro una funcion que permita abortar el flujo de ejecucion del programa y volver a punto seguro.
 Se eliminaron las librerias HTTP_SERVER y HTTP_Handler, ya reemplazas por MQTT
->>>>>>> 605ddc0f
+21 de Octubre
+Se creó la librería de control del sensor VL53L0X
+
+24 de Octubre
+Se actualizó la librería de control del sensor LiDAR