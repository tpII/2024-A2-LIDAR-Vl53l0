/**
 * @file i2c.c
 * @brief I2C Master Interface Library for ESP32
 * 
 * This library provides initialization and bus management for the I2C master 
 * interface on ESP32 devices, including semaphore-based access control for 
 * safe usage in multi-tasking environments.
 * 
 * The library handles the following:
 * - I2C master initialization with predefined configurations.
 * - Semaphore management for ensuring exclusive bus access.
 * - Functions to acquire and release the bus for multi-task applications.
 * 
 * @version 1.0
 * @date 2024-12-05
 * 
 * @author Guerrico Leonel (lguerrico@outlook.com)
 * 
 * @copyright Copyright (c) 2024 by Guerrico Leonel. All rights reserved.
 * 
 * @note 
 * - This library is designed for ESP32 using the ESP-IDF framework.
 * - Ensure pull-up resistors are connected to the I2C lines as required for the 
 *   I2C protocol to work correctly.
 * 
 */
#include "i2c.h"
#include "freertos/FreeRTOS.h"
#include "freertos/task.h"
#include "esp_log.h"
#include <stdint.h>

/**
 * @brief Static semaphore handle for managing I2C bus access.
 * 
 */
static SemaphoreHandle_t bus_semaphore;

/**
 * @brief Tag used for ESP-IDF logging.
 */
static const char *TAG = "I2C";

/**
 * @brief Initializes the I2C master interface.
 * 
 * This function configures the I2C hardware with predefined parameters such as 
 * GPIO pins, clock speed, and pull-up configuration. It creates a FreeRTOS 
 * binary semaphore to manage access to the I2C bus and ensures that the 
 * initialization is only performed once.
 * 
 * @note If initialization has already been performed, the function skips 
 * reinitialization and logs a message.
 * 
 * @return 
 * - `ESP_OK`: Initialization was successful or was already performed.
 * - `ESP_FAIL`: Semaphore creation failed.
 * - Other `esp_err_t`: Errors from `i2c_param_config` or `i2c_driver_install`.
 */
esp_err_t i2c_init()
{

    static bool is_initialized = false; // Estado de inicialización

<<<<<<< HEAD
    bus_semaphore = xSemaphoreCreateBinary();
    xSemaphoreGive(bus_semaphore);
    if(bus_semaphore == NULL)
    {
        ESP_LOGE(TAG,"ERROR: bus_semaphore is NULL");
        return ESP_FAIL;
    }

=======
>>>>>>> dab61729
    if(is_initialized){
        ESP_LOGI(TAG, "I2C already initialized, skipping initialization.");
        return ESP_OK;
    }

    bus_semaphore = xSemaphoreCreateBinary();

    i2c_config_t conf = {
        .mode = I2C_MODE_MASTER,
        .sda_io_num = I2C_MASTER_SDA_IO,
        .scl_io_num = I2C_MASTER_SCL_IO,
        .master.clk_speed = I2C_MASTER_FREQ_HZ,
        .sda_pullup_en = GPIO_PULLUP_ENABLE,
        .scl_pullup_en = GPIO_PULLUP_ENABLE,
        .clk_flags = 0,
    };

    esp_err_t err = i2c_param_config(I2C_MASTER_NUM, &conf);
    if (err != ESP_OK)
    {
        ESP_LOGE(TAG, "Error in i2c_param_config: %s", esp_err_to_name(err));
        // Seng Msg to User and Turn ON error led

        return err;
    }

    err = i2c_driver_install(I2C_MASTER_NUM,
                             conf.mode,
                             I2C_MASTER_RX_BUF_DISABLE,
                             I2C_MASTER_TX_BUF_DISABLE,
                             0);
    if (err != ESP_OK)
    {
        ESP_LOGE(TAG, "Error in i2c_driver_install: %s", esp_err_to_name(err));
        // Seng Msg to User and Turn ON error led
        return err;
    }
    
    is_initialized = true;
    return err;
}


/**
 * @brief Acquires the I2C bus for exclusive access.
 * 
 * This function blocks until the semaphore controlling the I2C bus is available, 
 * ensuring that only one task can use the bus at a time.
 * 
 * @return 
 * - `true`: The bus was successfully acquired.
 * - `false`: Failed to acquire the bus.
 */
bool i2c_get_bus(){
    if(xSemaphoreTake(bus_semaphore,portMAX_DELAY) == pdTRUE){
        return true;
    }
    return false;
}

/**
 * @brief Releases the I2C bus after use.
 * 
 * This function releases the semaphore controlling the I2C bus, allowing other 
 * tasks to acquire it.
 * 
 * @return 
 * - `true`: The bus was successfully released.
 * - `false`: Failed to release the bus.
 */
bool i2c_give_bus(){
    return xSemaphoreGive(bus_semaphore);
}<|MERGE_RESOLUTION|>--- conflicted
+++ resolved
@@ -62,7 +62,6 @@
 
     static bool is_initialized = false; // Estado de inicialización
 
-<<<<<<< HEAD
     bus_semaphore = xSemaphoreCreateBinary();
     xSemaphoreGive(bus_semaphore);
     if(bus_semaphore == NULL)
@@ -71,8 +70,6 @@
         return ESP_FAIL;
     }
 
-=======
->>>>>>> dab61729
     if(is_initialized){
         ESP_LOGI(TAG, "I2C already initialized, skipping initialization.");
         return ESP_OK;
