#include "battery.h"
#include "esp_log.h"
#include "ina219v2.h"
#include "string.h"
#define CONFIG_SHUNT_RESISTOR_MILLI_OHM 100 // SHOULD BE ADDED DIRECT IN sdkconfig

#define FULL_CHARGE 8.4 // FULL CHARGE 8.4V
#define MIN_CHARGE 6.4  // MIN CHARGE 6V (0%)

static const char *TAG = "BATTERY";

static ina219_t dev;
static float bus_voltage;
static float shunt_voltage;
static float current;
static float power;

esp_err_t battery_sensor_init()
{
    ESP_LOGI(TAG, "Setting memory to 0");
    vTaskDelay(2000 / portTICK_PERIOD_MS);

    memset(&dev, 0, sizeof(ina219_t));
    

    if (CONFIG_SHUNT_RESISTOR_MILLI_OHM <= 0)
    {
        ESP_LOGE(TAG, "Invalid shunt resistor value: %d mOhm", CONFIG_SHUNT_RESISTOR_MILLI_OHM);
        return ESP_ERR_INVALID_ARG;
    }

    ESP_LOGI(TAG, "Initalizing INA219");
<<<<<<< HEAD
        esp_err_t err = ina219_init(&dev);
    if (err != ESP_OK) {
        ESP_LOGE(TAG, "INA219 initialization failed: %s", esp_err_to_name(err));
        return err;
    }
    vTaskDelay(2000 / portTICK_PERIOD_MS);

    ESP_LOGI(TAG, "Configuring INA219");
    ESP_ERROR_CHECK(ina219_configure(&dev, INA219_BUS_RANGE_16V, INA219_GAIN_0_125,
                                     INA219_RES_12BIT_1S, INA219_RES_12BIT_1S,
                                     INA219_MODE_CONT_SHUNT_BUS));vTaskDelay(2000 / portTICK_PERIOD_MS);

    ESP_LOGI(TAG, "Calibrating INA219");

    ESP_ERROR_CHECK(ina219_calibrate(&dev, (float)CONFIG_SHUNT_RESISTOR_MILLI_OHM / 1000.0f));vTaskDelay(2000 / portTICK_PERIOD_MS);
=======
    dev.i2c_addr = INA219_ADDRESS;
    esp_err_t ret = ina219_init(&dev);
    if (ret != ESP_OK)
    {
        ESP_LOGE(TAG, "INA219 initialization failed with error %s", esp_err_to_name(ret));
        return ret;
    }

    ESP_LOGI(TAG, "Calibrating INA219");

    // Calibra el INA219 y maneja el error si ocurre
    ret = ina219_calibrate(&dev, (float)CONFIG_SHUNT_RESISTOR_MILLI_OHM / 1000.0f);
    if (ret != ESP_OK)
    {
        ESP_LOGE(TAG, "INA219 calibration failed with error %s", esp_err_to_name(ret));
        return ret;
    }
>>>>>>> 93fad2b4

    bus_voltage = 0.0f;
    shunt_voltage = 0.0f;
    current = 0.0f;
    power = 0.0f;

    return ESP_OK;
}

esp_err_t battery_sensor_read(uint8_t *battery_level)
{
    if (battery_level == NULL)
    {
        ESP_LOGE(TAG, "Battery level pointer is NULL");
        return ESP_ERR_INVALID_ARG;
    }

    bus_voltage = 0.0f;

    // Leer el voltaje del bus
    esp_err_t ret = ina219_get_bus_voltage(&dev, &bus_voltage);
    if (ret != ESP_OK)
    {
        ESP_LOGE(TAG, "Failed to read bus voltage");
        return ret;
    }
    ret = ina219_get_shunt_voltage(&dev, &shunt_voltage);
    if (ret != ESP_OK)
    {
        ESP_LOGE(TAG, "Failed to read bus voltage");
        return ret;
    }
    ret = ina219_get_current(&dev, &current);
    if (ret != ESP_OK)
    {
        ESP_LOGE(TAG, "Failed to read bus voltage");
        return ret;
    }

    ESP_LOGW(TAG, "BV: %f - SV: %f - C: %f", bus_voltage, shunt_voltage, current);

    // Verificar que el voltaje esté dentro de un rango razonable
    if (bus_voltage < 6.0 || bus_voltage > 8.4)
    {
        ESP_LOGW(TAG, "Voltage out of expected range: %.2fV", bus_voltage);
        *battery_level = 0; // Nivel de batería inválido
        return ESP_OK;
    }

    // Calcular el porcentaje de carga basado en el rango [6.0V - 8.4V]
    float normalized_voltage = (bus_voltage - MIN_CHARGE) / (FULL_CHARGE - MIN_CHARGE);
    *battery_level = (uint8_t)(normalized_voltage * 100);

    // Asegurarse de que el porcentaje esté dentro de los límites [0-100]
    if (*battery_level > 100)
        *battery_level = 100;

    ESP_LOGI(TAG, "Battery level: %u%% (Voltage: %.2fV)", *battery_level, bus_voltage);

    return ESP_OK;
}<|MERGE_RESOLUTION|>--- conflicted
+++ resolved
@@ -18,11 +18,9 @@
 esp_err_t battery_sensor_init()
 {
     ESP_LOGI(TAG, "Setting memory to 0");
-    vTaskDelay(2000 / portTICK_PERIOD_MS);
 
     memset(&dev, 0, sizeof(ina219_t));
     
-
     if (CONFIG_SHUNT_RESISTOR_MILLI_OHM <= 0)
     {
         ESP_LOGE(TAG, "Invalid shunt resistor value: %d mOhm", CONFIG_SHUNT_RESISTOR_MILLI_OHM);
@@ -30,41 +28,21 @@
     }
 
     ESP_LOGI(TAG, "Initalizing INA219");
-<<<<<<< HEAD
-        esp_err_t err = ina219_init(&dev);
+    dev.i2c_addr = INA219_ADDRESS;
+    esp_err_t err = ina219_init(&dev);
     if (err != ESP_OK) {
         ESP_LOGE(TAG, "INA219 initialization failed: %s", esp_err_to_name(err));
         return err;
     }
-    vTaskDelay(2000 / portTICK_PERIOD_MS);
 
-    ESP_LOGI(TAG, "Configuring INA219");
-    ESP_ERROR_CHECK(ina219_configure(&dev, INA219_BUS_RANGE_16V, INA219_GAIN_0_125,
-                                     INA219_RES_12BIT_1S, INA219_RES_12BIT_1S,
-                                     INA219_MODE_CONT_SHUNT_BUS));vTaskDelay(2000 / portTICK_PERIOD_MS);
+    // ESP_LOGI(TAG, "Configuring INA219");
+    // ESP_ERROR_CHECK(ina219_configure(&dev, INA219_BUS_RANGE_16V, INA219_GAIN_0_125,
+    //                                  INA219_RES_12BIT_1S, INA219_RES_12BIT_1S,
+    //                                  INA219_MODE_CONT_SHUNT_BUS));
 
     ESP_LOGI(TAG, "Calibrating INA219");
 
-    ESP_ERROR_CHECK(ina219_calibrate(&dev, (float)CONFIG_SHUNT_RESISTOR_MILLI_OHM / 1000.0f));vTaskDelay(2000 / portTICK_PERIOD_MS);
-=======
-    dev.i2c_addr = INA219_ADDRESS;
-    esp_err_t ret = ina219_init(&dev);
-    if (ret != ESP_OK)
-    {
-        ESP_LOGE(TAG, "INA219 initialization failed with error %s", esp_err_to_name(ret));
-        return ret;
-    }
-
-    ESP_LOGI(TAG, "Calibrating INA219");
-
-    // Calibra el INA219 y maneja el error si ocurre
-    ret = ina219_calibrate(&dev, (float)CONFIG_SHUNT_RESISTOR_MILLI_OHM / 1000.0f);
-    if (ret != ESP_OK)
-    {
-        ESP_LOGE(TAG, "INA219 calibration failed with error %s", esp_err_to_name(ret));
-        return ret;
-    }
->>>>>>> 93fad2b4
+    ESP_ERROR_CHECK(ina219_calibrate(&dev, (float)CONFIG_SHUNT_RESISTOR_MILLI_OHM / 1000.0f));
 
     bus_voltage = 0.0f;
     shunt_voltage = 0.0f;
