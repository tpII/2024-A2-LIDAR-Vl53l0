--- conflicted
+++ resolved
@@ -2,26 +2,15 @@
 #include "cyclops_core.h"
 #include "freertos/FreeRTOS.h"
 #include "freertos/task.h"
-<<<<<<< HEAD
-#include "instruction_buffer.h"
-#include <stdio.h>
-#include <string.h>
-#include "mqtt_handler.h"
-=======
 #include "mapping.h"
 #include "battery.h"
 #include "freeRtosTasks.h"
 #include "motors.h"
 
->>>>>>> dab61729
 static const char *TAG = "MAIN";
 
 void app_main(void)
 {
-<<<<<<< HEAD
-        esp_err_t err = ESP_FAIL;
-        err = system_init();
-=======
         esp_err_t err;
 
         ESP_LOGI(TAG, "Iniciando Battery Service...");
@@ -35,40 +24,11 @@
 
         ESP_LOGI(TAG, "Iniciando Mapping Service...");
         err = mapping_init();
->>>>>>> dab61729
         if (err != ESP_OK)
         {
-                ESP_LOGE(TAG, "FATAL ERROR");
+                ESP_LOGE(TAG, "Error Iniciando Mapping:  %s", esp_err_to_name(err));
+                return 1;
         }
-<<<<<<< HEAD
-        else
-        {
-                err = createTasks();
-                if (err != ESP_OK)
-                {
-                        ESP_LOGE(TAG, "FATAL ERROR");
-                }
-        }
-
-        ESP_LOGI(TAG, "ALL DONE");
-
-        // TESTING SAVING INST
-        /*
-        char inst1[] = "TESTING SEMDING MESSAGE";
-
-            while (1)
-        {
-                err = sendInfoMesage(TAG,inst1);
-                if (err != ESP_OK)
-                {
-                        ESP_LOGW(TAG, "MESSAGE SEND FAIL: %s", esp_err_to_name(err));
-                } else {
-                        ESP_LOGI(TAG,"MESSAGE SEND");
-                }
-                vTaskDelay(1500 / portTICK_PERIOD_MS);
-        }
-*/
-=======
         ESP_LOGI(TAG, "Mapping Service Iniciado!");
 
         ESP_LOGI(TAG, "Iniciando Tareas...");
@@ -113,5 +73,4 @@
 
         ESP_LOGE(TAG, "END OF MAIN...");
         return 0;
->>>>>>> dab61729
 }