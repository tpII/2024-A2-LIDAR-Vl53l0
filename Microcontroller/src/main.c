--- conflicted
+++ resolved
@@ -1,4 +1,3 @@
-<<<<<<< HEAD
 #include "freertos/FreeRTOS.h"
 #include "freertos/task.h"
 #include "esp_log.h"
@@ -33,67 +32,4 @@
 
   }
   
-}
-
-=======
-#include "esp_log.h"
-//#include "ap_server.h"
-#include "freertos/FreeRTOS.h"
-#include "freertos/task.h"
-//#include "mqtt_server.h"
-
-//#include "mqtt_handler.h"
-
-#include "vl53l0x.h"
-
-#include <stdio.h>
-#include <string.h>
-
-static const char *TAG = "MAIN";
-
-
-#define VL53L0X
-//#define VL61L0X
-
-
-int app_main(void){   
-        esp_err_t err;
-
-        ESP_LOGI(TAG, "Iniciando GPIO...");
-        err = gpio_init();
-        if(err != ESP_OK){
-                ESP_LOGE(TAG, "Error en el gpio_init: %s", esp_err_to_name(err));
-                return 1;
-        }
-
-        ESP_LOGI(TAG, "Iniciando I2C...");
-        err = i2c_master_init();
-        if(err != ESP_OK){
-                ESP_LOGE(TAG, "Error en el i2c_master_init: %s", esp_err_to_name(err));
-                return 2;
-        }
-
-        #if defined VL53L0X
-                ESP_LOGI(TAG, "Iniciando Lectura inicial...");
-                bool success = vl53l0x_init();
-                uint16_t ranges[3] = { 0 };
-                while (success) {
-                        success = vl53l0x_read_range_single(VL53L0X_IDX_FIRST, &ranges[0]);
-                        if (ranges[0] == VL53L0X_OUT_OF_RANGE){
-                                ESP_LOGI(TAG, "Distancia: Out Of Range");
-                        }
-                        else{
-                                ESP_LOGI(TAG, "Distancia: %d", ranges[0]);
-                        }
-                        vTaskDelay(pdMS_TO_TICKS(100));
-                #ifdef VL53L0X_SECOND
-                        success &= vl53l0x_read_range_single(VL53L0X_IDX_SECOND, &ranges[1]);
-                #endif
-                #ifdef VL53L0X_THIRD
-                        success &= vl53l0x_read_range_single(VL53L0X_IDX_THIRD, &ranges[2]);
-                #endif
-                }
-        #endif
-        return 0;
-}
->>>>>>> 2e4ee7c8
+}