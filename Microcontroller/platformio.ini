--- conflicted
+++ resolved
@@ -13,13 +13,7 @@
 board = upesy_wroom
 framework = espidf
 monitor_speed = 115200
-<<<<<<< HEAD
-upload_speed = 115200
-upload_port = COM6
-=======
-
 upload_protocol = esptool
 upload_speed = 115200
 upload_port = COM4
 board_build.flash_size = 4MB
->>>>>>> 2e4ee7c8
